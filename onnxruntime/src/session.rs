//! Module containing session types

use std::{ffi::CString, fmt::Debug, path::Path};

#[cfg(not(target_family = "windows"))]
use std::os::unix::ffi::OsStrExt;
#[cfg(target_family = "windows")]
use std::os::windows::ffi::OsStrExt;

#[cfg(feature = "model-fetching")]
use std::env;

use ndarray::{Array, Dimension};
use tracing::{debug, error};

use onnxruntime_sys as sys;

use crate::{
    char_p_to_string,
    environment::Environment,
    error::{status_to_result, NonMatchingDimensionsError, OrtError, Result},
    g_ort,
    memory::MemoryInfo,
    runner::{Element, RunnerBuilder},
    tensor::{
        ort_owned_tensor::{OrtOwnedTensor, OrtOwnedTensorExtractor},
        OrtTensor,
    },
    AllocatorType, GraphOptimizationLevel, MemType, TensorElementDataType,
    TypeToTensorElementDataType,
};

#[cfg(feature = "model-fetching")]
use crate::{download::AvailableOnnxModel, error::OrtDownloadError};

/// Type used to create a session using the _builder pattern_
///
/// A `SessionBuilder` is created by calling the
/// [`Environment::new_session_builder()`](../env/struct.Environment.html#method.new_session_builder)
/// method on the environment.
///
/// Once created, use the different methods to configure the session.
///
/// Once configured, use the [`SessionBuilder::with_model_from_file()`](../session/struct.SessionBuilder.html#method.with_model_from_file)
/// method to "commit" the builder configuration into a [`Session`](../session/struct.Session.html).
///
/// # Example
///
/// ```no_run
/// # use std::error::Error;
/// # use onnxruntime::{environment::Environment, LoggingLevel, GraphOptimizationLevel};
/// # fn main() -> Result<(), Box<dyn Error>> {
/// let environment = Environment::builder()
///     .with_name("test")
///     .with_log_level(LoggingLevel::Verbose)
///     .build()?;
/// let mut session = environment
///     .new_session_builder()?
///     .with_optimization_level(GraphOptimizationLevel::Basic)?
///     .with_number_threads(1)?
///     .with_model_from_file("squeezenet.onnx")?;
/// # Ok(())
/// # }
/// ```
#[derive(Debug)]
pub struct SessionBuilder<'a> {
    env: &'a Environment,
    session_options_ptr: *mut sys::OrtSessionOptions,

    allocator: AllocatorType,
    memory_type: MemType,
}

impl<'a> Drop for SessionBuilder<'a> {
    #[tracing::instrument]
    fn drop(&mut self) {
        debug!("Dropping the session options.");
        assert_ne!(self.session_options_ptr, std::ptr::null_mut());
        unsafe { g_ort().ReleaseSessionOptions.unwrap()(self.session_options_ptr) };
    }
}

impl<'a> SessionBuilder<'a> {
    pub(crate) fn new(env: &'a Environment) -> Result<SessionBuilder<'a>> {
        let mut session_options_ptr: *mut sys::OrtSessionOptions = std::ptr::null_mut();
        let status = unsafe { g_ort().CreateSessionOptions.unwrap()(&mut session_options_ptr) };

        status_to_result(status).map_err(OrtError::SessionOptions)?;
        assert_eq!(status, std::ptr::null_mut());
        assert_ne!(session_options_ptr, std::ptr::null_mut());

        Ok(SessionBuilder {
            env,
            session_options_ptr,
            allocator: AllocatorType::Arena,
            memory_type: MemType::Default,
        })
    }

    /// Configure the session to use a number of threads
    pub fn with_number_threads(self, num_threads: i16) -> Result<SessionBuilder<'a>> {
        // FIXME: Pre-built binaries use OpenMP, set env variable instead

        // We use a u16 in the builder to cover the 16-bits positive values of a i32.
        let num_threads = num_threads as i32;
        let status =
            unsafe { g_ort().SetIntraOpNumThreads.unwrap()(self.session_options_ptr, num_threads) };
        status_to_result(status).map_err(OrtError::SessionOptions)?;
        assert_eq!(status, std::ptr::null_mut());
        Ok(self)
    }

    /// Set the session's optimization level
    pub fn with_optimization_level(
        self,
        opt_level: GraphOptimizationLevel,
    ) -> Result<SessionBuilder<'a>> {
        // Sets graph optimization level
        unsafe {
            g_ort().SetSessionGraphOptimizationLevel.unwrap()(
                self.session_options_ptr,
                opt_level.into(),
            )
        };
        Ok(self)
    }

    /// Set the session's allocator
    ///
    /// Defaults to [`AllocatorType::Arena`](../enum.AllocatorType.html#variant.Arena)
    pub fn with_allocator(mut self, allocator: AllocatorType) -> Result<SessionBuilder<'a>> {
        self.allocator = allocator;
        Ok(self)
    }

    /// Set the session's memory type
    ///
    /// Defaults to [`MemType::Default`](../enum.MemType.html#variant.Default)
    pub fn with_memory_type(mut self, memory_type: MemType) -> Result<SessionBuilder<'a>> {
        self.memory_type = memory_type;
        Ok(self)
    }

    /// Download an ONNX pre-trained model from the [ONNX Model Zoo](https://github.com/onnx/models) and commit the session
    #[cfg(feature = "model-fetching")]
    pub fn with_model_downloaded<M>(self, model: M) -> Result<Session<'a>>
    where
        M: Into<AvailableOnnxModel>,
    {
        self.with_model_downloaded_monomorphized(model.into())
    }

    #[cfg(feature = "model-fetching")]
    fn with_model_downloaded_monomorphized(self, model: AvailableOnnxModel) -> Result<Session<'a>> {
        let download_dir = env::current_dir().map_err(OrtDownloadError::IoError)?;
        let downloaded_path = model.download_to(download_dir)?;
        self.with_model_from_file(downloaded_path)
    }

    // TODO: Add all functions changing the options.
    //       See all OrtApi methods taking a `options: *mut OrtSessionOptions`.

    /// Load an ONNX graph from a file and commit the session
    pub fn with_model_from_file<P>(self, model_filepath_ref: P) -> Result<Session<'a>>
    where
        P: AsRef<Path> + 'a,
    {
        let model_filepath = model_filepath_ref.as_ref();
        let mut session_ptr: *mut sys::OrtSession = std::ptr::null_mut();

        if !model_filepath.exists() {
            return Err(OrtError::FileDoesNotExists {
                filename: model_filepath.to_path_buf(),
            });
        }

        // Build an OsString than a vector of bytes to pass to C
        let model_path = std::ffi::OsString::from(model_filepath);
        #[cfg(target_family = "windows")]
        let model_path: Vec<u16> = model_path
            .encode_wide()
            .chain(std::iter::once(0)) // Make sure we have a null terminated string
            .collect();
        #[cfg(not(target_family = "windows"))]
        let model_path: Vec<std::os::raw::c_char> = model_path
            .as_bytes()
            .iter()
            .chain(std::iter::once(&b'\0')) // Make sure we have a null terminated string
            .map(|b| *b as std::os::raw::c_char)
            .collect();

        let env_ptr: *const sys::OrtEnv = self.env.env_ptr();

        let status = unsafe {
            g_ort().CreateSession.unwrap()(
                env_ptr,
                model_path.as_ptr(),
                self.session_options_ptr,
                &mut session_ptr,
            )
        };
        status_to_result(status).map_err(OrtError::Session)?;
        assert_eq!(status, std::ptr::null_mut());
        assert_ne!(session_ptr, std::ptr::null_mut());

        let mut allocator_ptr: *mut sys::OrtAllocator = std::ptr::null_mut();
        let status = unsafe { g_ort().GetAllocatorWithDefaultOptions.unwrap()(&mut allocator_ptr) };
        status_to_result(status).map_err(OrtError::Allocator)?;
        assert_eq!(status, std::ptr::null_mut());
        assert_ne!(allocator_ptr, std::ptr::null_mut());

        let memory_info = MemoryInfo::new(AllocatorType::Arena, MemType::Default)?;

        // Extract input and output properties
        let num_input_nodes = dangerous::extract_inputs_count(session_ptr)?;
        let num_output_nodes = dangerous::extract_outputs_count(session_ptr)?;
        let inputs = (0..num_input_nodes)
            .map(|i| dangerous::extract_input(session_ptr, allocator_ptr, i))
            .collect::<Result<Vec<Input>>>()?;
        let outputs = (0..num_output_nodes)
            .map(|i| dangerous::extract_output(session_ptr, allocator_ptr, i))
            .collect::<Result<Vec<Output>>>()?;

        Ok(Session {
            env: self.env,
            session_ptr,
            allocator_ptr,
            memory_info,
            inputs,
            outputs,
        })
    }

    /// Load an ONNX graph from memory and commit the session
    pub fn with_model_from_memory<B>(self, model_bytes: B) -> Result<Session<'a>>
    where
        B: AsRef<[u8]>,
    {
        self.with_model_from_memory_monomorphized(model_bytes.as_ref())
    }

    fn with_model_from_memory_monomorphized(self, model_bytes: &[u8]) -> Result<Session<'a>> {
        let mut session_ptr: *mut sys::OrtSession = std::ptr::null_mut();

        let env_ptr: *const sys::OrtEnv = self.env.env_ptr();

        let status = unsafe {
            let model_data = model_bytes.as_ptr() as *const std::ffi::c_void;
            let model_data_length = model_bytes.len() as u64;
            g_ort().CreateSessionFromArray.unwrap()(
                env_ptr,
                model_data,
                model_data_length,
                self.session_options_ptr,
                &mut session_ptr,
            )
        };
        status_to_result(status).map_err(OrtError::Session)?;
        assert_eq!(status, std::ptr::null_mut());
        assert_ne!(session_ptr, std::ptr::null_mut());

        let mut allocator_ptr: *mut sys::OrtAllocator = std::ptr::null_mut();
        let status = unsafe { g_ort().GetAllocatorWithDefaultOptions.unwrap()(&mut allocator_ptr) };
        status_to_result(status).map_err(OrtError::Allocator)?;
        assert_eq!(status, std::ptr::null_mut());
        assert_ne!(allocator_ptr, std::ptr::null_mut());

        let memory_info = MemoryInfo::new(AllocatorType::Arena, MemType::Default)?;

        // Extract input and output properties
        let num_input_nodes = dangerous::extract_inputs_count(session_ptr)?;
        let num_output_nodes = dangerous::extract_outputs_count(session_ptr)?;
        let inputs = (0..num_input_nodes)
            .map(|i| dangerous::extract_input(session_ptr, allocator_ptr, i))
            .collect::<Result<Vec<Input>>>()?;
        let outputs = (0..num_output_nodes)
            .map(|i| dangerous::extract_output(session_ptr, allocator_ptr, i))
            .collect::<Result<Vec<Output>>>()?;

        Ok(Session {
            env: self.env,
            session_ptr,
            allocator_ptr,
            memory_info,
            inputs,
            outputs,
        })
    }
}

/// Type storing the session information, built from an [`Environment`](environment/struct.Environment.html)
#[derive(Debug)]
<<<<<<< HEAD
pub struct Session {
    pub(crate) session_ptr: *mut sys::OrtSession,
=======
pub struct Session<'a> {
    env: &'a Environment,
    session_ptr: *mut sys::OrtSession,
>>>>>>> 3e380f1c
    allocator_ptr: *mut sys::OrtAllocator,
    pub(crate) memory_info: MemoryInfo,
    /// Information about the ONNX's inputs as stored in loaded file
    pub inputs: Vec<Input>,
    /// Information about the ONNX's outputs as stored in loaded file
    pub outputs: Vec<Output>,
}

/// Information about an ONNX's input as stored in loaded file
#[derive(Debug)]
pub struct Input {
    /// Name of the input layer
    pub name: String,
    /// Type of the input layer's elements
    pub input_type: TensorElementDataType,
    /// Shape of the input layer
    ///
    /// C API uses a i64 for the dimensions. We use an unsigned of the same range of the positive values.
    pub dimensions: Vec<Option<u32>>,
}

/// Information about an ONNX's output as stored in loaded file
#[derive(Debug)]
pub struct Output {
    /// Name of the output layer
    pub name: String,
    /// Type of the output layer's elements
    pub output_type: TensorElementDataType,
    /// Shape of the output layer
    ///
    /// C API uses a i64 for the dimensions. We use an unsigned of the same range of the positive values.
    pub dimensions: Vec<Option<u32>>,
}

impl Input {
    /// Return an iterator over the shape elements of the input layer
    ///
    /// Note: The member [`Input::dimensions`](struct.Input.html#structfield.dimensions)
    /// stores `u32` (since ONNX uses `i64` but which cannot be negative) so the
    /// iterator converts to `usize`.
    pub fn dimensions(&self) -> impl Iterator<Item = Option<usize>> + '_ {
        self.dimensions.iter().map(|d| d.map(|d2| d2 as usize))
    }
}

impl Output {
    /// Return an iterator over the shape elements of the output layer
    ///
    /// Note: The member [`Output::dimensions`](struct.Output.html#structfield.dimensions)
    /// stores `u32` (since ONNX uses `i64` but which cannot be negative) so the
    /// iterator converts to `usize`.
    pub fn dimensions(&self) -> impl Iterator<Item = Option<usize>> + '_ {
        self.dimensions.iter().map(|d| d.map(|d2| d2 as usize))
    }
}

impl<'a> Drop for Session<'a> {
    #[tracing::instrument]
    fn drop(&mut self) {
        debug!("Dropping the session.");
        unsafe { g_ort().ReleaseSession.unwrap()(self.session_ptr) };
        // FIXME: There is no C function to release the allocator?

        self.session_ptr = std::ptr::null_mut();
        self.allocator_ptr = std::ptr::null_mut();
    }
}

<<<<<<< HEAD
impl Session {
    pub fn make_runner<T: Element, D: Dimension, I: IntoIterator<Item = Array<T, D>>>(
        &self,
        input_arrays: I,
    ) -> RunnerBuilder<'_, T, D> {
        RunnerBuilder::new(self, input_arrays)
    }

=======
impl<'a> Session<'a> {
>>>>>>> 3e380f1c
    /// Run the input data through the ONNX graph, performing inference.
    ///
    /// Note that ONNX models can have multiple inputs; a `Vec<_>` is thus
    /// used for the input data here.
    pub fn run<'s, 't, 'm, TIn, TOut, D>(
        &'s mut self,
        input_arrays: Vec<Array<TIn, D>>,
    ) -> Result<Vec<OrtOwnedTensor<'t, 'm, TOut, ndarray::IxDyn>>>
    where
        TIn: TypeToTensorElementDataType + Debug + Clone,
        TOut: TypeToTensorElementDataType + Debug + Clone,
        D: ndarray::Dimension,
        'm: 't, // 'm outlives 't (memory info outlives tensor)
        's: 'm, // 's outlives 'm (session outlives memory info)
    {
        self.validate_input_shapes(&input_arrays)?;

        // Build arguments to Run()

        let input_names: Vec<String> = self.inputs.iter().map(|input| input.name.clone()).collect();
        let input_names_cstring: Vec<CString> = input_names
            .iter()
            .cloned()
            .map(|n| CString::new(n).unwrap())
            .collect();
        let input_names_ptr: Vec<*const i8> = input_names_cstring
            .into_iter()
            .map(|n| n.into_raw() as *const i8)
            .collect();

        let output_names: Vec<String> = self
            .outputs
            .iter()
            .map(|output| output.name.clone())
            .collect();
        let output_names_cstring: Vec<CString> = output_names
            .into_iter()
            .map(|n| CString::new(n).unwrap())
            .collect();
        let output_names_ptr: Vec<*const i8> = output_names_cstring
            .iter()
            .map(|n| n.as_ptr() as *const i8)
            .collect();

        let output_shapes: Vec<Vec<usize>> = {
            let mut tmp = Vec::new();
            for (idx, output) in self.outputs.iter().enumerate() {
                let v: Vec<_> = output
                    .dimensions
                    .iter()
                    .enumerate()
                    .map(|(jdx, dim)| match dim {
                        None => input_arrays[idx].shape()[jdx],
                        Some(d) => *d as usize,
                    })
                    .collect();
                tmp.push(v);
            }
            tmp
        };
        let memory_info_ref = &self.memory_info;
        let output_tensor_extractors: Vec<OrtOwnedTensorExtractor<ndarray::IxDyn>> = output_shapes
            .iter()
            .map(|output_shape| {
                OrtOwnedTensorExtractor::new(memory_info_ref, ndarray::IxDyn(output_shape))
            })
            .collect();

        let mut output_tensor_extractors_ptrs: Vec<*mut sys::OrtValue> =
            vec![std::ptr::null_mut(); output_tensor_extractors.len()];

        // The C API expects pointers for the arrays (pointers to C-arrays)
        let input_ort_tensors: Vec<OrtTensor<TIn, D>> = input_arrays
            .into_iter()
            .map(|input_array| OrtTensor::from_array(&self.memory_info, input_array))
            .collect::<Result<Vec<OrtTensor<TIn, D>>>>()?;
        let input_ort_values: Vec<*const sys::OrtValue> = input_ort_tensors
            .iter()
            .map(|input_array_ort| input_array_ort.c_ptr as *const sys::OrtValue)
            .collect();

        let run_options_ptr: *const sys::OrtRunOptions = std::ptr::null();

        let status = unsafe {
            g_ort().Run.unwrap()(
                self.session_ptr,
                run_options_ptr,
                input_names_ptr.as_ptr(),
                input_ort_values.as_ptr(),
                input_ort_values.len() as u64, // C API expects a u64, not isize
                output_names_ptr.as_ptr(),
                output_names_ptr.len() as u64, // C API expects a u64, not isize
                output_tensor_extractors_ptrs.as_mut_ptr(),
            )
        };
        status_to_result(status).map_err(OrtError::Run)?;

        let outputs: Result<Vec<OrtOwnedTensor<TOut, ndarray::Dim<ndarray::IxDynImpl>>>> =
            output_tensor_extractors
                .into_iter()
                .zip(output_tensor_extractors_ptrs.into_iter())
                .map(|(mut output_tensor_extractor, ptr)| {
                    output_tensor_extractor.tensor_ptr = ptr;
                    output_tensor_extractor.extract::<TOut>()
                })
                .collect();

        // Reconvert to CString so drop impl is called and memory is freed
        let _: Vec<CString> = input_names_ptr
            .into_iter()
            .map(|p| {
                assert_ne!(p, std::ptr::null());
                unsafe { CString::from_raw(p as *mut i8) }
            })
            .collect();

        outputs
    }

    // pub fn tensor_from_array<'a, 'b, T, D>(&'a self, array: Array<T, D>) -> Tensor<'b, T, D>
    // where
    //     'a: 'b, // 'a outlives 'b
    // {
    //     Tensor::from_array(self, array)
    // }

    pub(crate) fn validate_input_shapes<TIn, D>(&self, input_arrays: &[Array<TIn, D>]) -> Result<()>
    where
        TIn: TypeToTensorElementDataType + Debug + Clone,
        D: ndarray::Dimension,
    {
        // ******************************************************************
        // FIXME: Properly handle errors here
        // Make sure all dimensions match (except dynamic ones)

        // Verify length of inputs
        if input_arrays.len() != self.inputs.len() {
            error!(
                "Non-matching number of inputs: {} (inference) vs {} (model)",
                input_arrays.len(),
                self.inputs.len()
            );
            return Err(OrtError::NonMatchingDimensions(
                NonMatchingDimensionsError::InputsCount {
                    inference_input_count: 0,
                    model_input_count: 0,
                    inference_input: input_arrays
                        .iter()
                        .map(|input_array| input_array.shape().to_vec())
                        .collect(),
                    model_input: self
                        .inputs
                        .iter()
                        .map(|input| input.dimensions.clone())
                        .collect(),
                },
            ));
        }

        // Verify length of each individual inputs
        let inputs_different_length = input_arrays
            .iter()
            .zip(self.inputs.iter())
            .any(|(l, r)| l.shape().len() != r.dimensions.len());
        if inputs_different_length {
            error!(
                "Different input lengths: {:?} vs {:?}",
                self.inputs, input_arrays
            );
            panic!(
                "Different input lengths: {:?} vs {:?}",
                self.inputs, input_arrays
            );
        }

        // Verify shape of each individual inputs
        let inputs_different_shape = input_arrays.iter().zip(self.inputs.iter()).any(|(l, r)| {
            let l_shape = l.shape();
            let r_shape = r.dimensions.as_slice();
            l_shape.iter().zip(r_shape.iter()).any(|(l2, r2)| match r2 {
                Some(r3) => *r3 as usize != *l2,
                None => false, // None means dynamic size; in that case shape always match
            })
        });
        if inputs_different_shape {
            error!(
                "Different input lengths: {:?} vs {:?}",
                self.inputs, input_arrays
            );
            panic!(
                "Different input lengths: {:?} vs {:?}",
                self.inputs, input_arrays
            );
        }

        Ok(())
    }
}

/// This module contains dangerous functions working on raw pointers.
/// Those functions are only to be used from inside the
/// `SessionBuilder::with_model_from_file()` method.
mod dangerous {
    use super::*;

    pub(super) fn extract_inputs_count(session_ptr: *mut sys::OrtSession) -> Result<u64> {
        let f = g_ort().SessionGetInputCount.unwrap();
        extract_io_count(f, session_ptr)
    }

    pub(super) fn extract_outputs_count(session_ptr: *mut sys::OrtSession) -> Result<u64> {
        let f = g_ort().SessionGetOutputCount.unwrap();
        extract_io_count(f, session_ptr)
    }

    fn extract_io_count(
        f: unsafe extern "C" fn(*const sys::OrtSession, *mut u64) -> *mut sys::OrtStatus,
        session_ptr: *mut sys::OrtSession,
    ) -> Result<u64> {
        let mut num_nodes: u64 = 0;
        let status = unsafe { f(session_ptr, &mut num_nodes) };
        status_to_result(status).map_err(OrtError::InOutCount)?;
        assert_eq!(status, std::ptr::null_mut());
        assert_ne!(num_nodes, 0);
        Ok(num_nodes)
    }

    fn extract_input_name(
        session_ptr: *mut sys::OrtSession,
        allocator_ptr: *mut sys::OrtAllocator,
        i: u64,
    ) -> Result<String> {
        let f = g_ort().SessionGetInputName.unwrap();
        extract_io_name(f, session_ptr, allocator_ptr, i)
    }

    fn extract_output_name(
        session_ptr: *mut sys::OrtSession,
        allocator_ptr: *mut sys::OrtAllocator,
        i: u64,
    ) -> Result<String> {
        let f = g_ort().SessionGetOutputName.unwrap();
        extract_io_name(f, session_ptr, allocator_ptr, i)
    }

    fn extract_io_name(
        f: unsafe extern "C" fn(
            *const sys::OrtSession,
            u64,
            *mut sys::OrtAllocator,
            *mut *mut i8,
        ) -> *mut sys::OrtStatus,
        session_ptr: *mut sys::OrtSession,
        allocator_ptr: *mut sys::OrtAllocator,
        i: u64,
    ) -> Result<String> {
        let mut name_bytes: *mut i8 = std::ptr::null_mut();

        let status = unsafe { f(session_ptr, i, allocator_ptr, &mut name_bytes) };
        status_to_result(status).map_err(OrtError::InputName)?;
        assert_ne!(name_bytes, std::ptr::null_mut());

        // FIXME: Is it safe to keep ownership of the memory?
        let name = char_p_to_string(name_bytes)?;

        Ok(name)
    }

    pub(super) fn extract_input(
        session_ptr: *mut sys::OrtSession,
        allocator_ptr: *mut sys::OrtAllocator,
        i: u64,
    ) -> Result<Input> {
        let input_name = extract_input_name(session_ptr, allocator_ptr, i)?;
        let f = g_ort().SessionGetInputTypeInfo.unwrap();
        let (input_type, dimensions) = extract_io(f, session_ptr, i)?;
        Ok(Input {
            name: input_name,
            input_type,
            dimensions,
        })
    }

    pub(super) fn extract_output(
        session_ptr: *mut sys::OrtSession,
        allocator_ptr: *mut sys::OrtAllocator,
        i: u64,
    ) -> Result<Output> {
        let output_name = extract_output_name(session_ptr, allocator_ptr, i)?;
        let f = g_ort().SessionGetOutputTypeInfo.unwrap();
        let (output_type, dimensions) = extract_io(f, session_ptr, i)?;
        Ok(Output {
            name: output_name,
            output_type,
            dimensions,
        })
    }

    fn extract_io(
        f: unsafe extern "C" fn(
            *const sys::OrtSession,
            u64,
            *mut *mut sys::OrtTypeInfo,
        ) -> *mut sys::OrtStatus,
        session_ptr: *mut sys::OrtSession,
        i: u64,
    ) -> Result<(TensorElementDataType, Vec<Option<u32>>)> {
        let mut typeinfo_ptr: *mut sys::OrtTypeInfo = std::ptr::null_mut();

        let status = unsafe { f(session_ptr, i as u64, &mut typeinfo_ptr) };
        status_to_result(status).map_err(OrtError::GetTypeInfo)?;
        assert_ne!(typeinfo_ptr, std::ptr::null_mut());

        let mut tensor_info_ptr: *const sys::OrtTensorTypeAndShapeInfo = std::ptr::null_mut();
        let status = unsafe {
            g_ort().CastTypeInfoToTensorInfo.unwrap()(typeinfo_ptr, &mut tensor_info_ptr)
        };
        status_to_result(status).map_err(OrtError::CastTypeInfoToTensorInfo)?;
        assert_ne!(tensor_info_ptr, std::ptr::null_mut());

        let mut type_sys = sys::ONNXTensorElementDataType::ONNX_TENSOR_ELEMENT_DATA_TYPE_UNDEFINED;
        let status =
            unsafe { g_ort().GetTensorElementType.unwrap()(tensor_info_ptr, &mut type_sys) };
        status_to_result(status).map_err(OrtError::TensorElementType)?;
        assert_ne!(
            type_sys,
            sys::ONNXTensorElementDataType::ONNX_TENSOR_ELEMENT_DATA_TYPE_UNDEFINED
        );
        // This transmute should be safe since its value is read from GetTensorElementType which we must trust.
        let io_type: TensorElementDataType = unsafe { std::mem::transmute(type_sys) };

        // info!("{} : type={}", i, type_);

        // print input shapes/dims
        let mut num_dims = 0;
        let status = unsafe { g_ort().GetDimensionsCount.unwrap()(tensor_info_ptr, &mut num_dims) };
        status_to_result(status).map_err(OrtError::GetDimensionsCount)?;
        assert_ne!(num_dims, 0);

        // info!("{} : num_dims={}", i, num_dims);
        let mut node_dims: Vec<i64> = vec![0; num_dims as usize];
        let status = unsafe {
            g_ort().GetDimensions.unwrap()(
                tensor_info_ptr,
                node_dims.as_mut_ptr(), // FIXME: UB?
                num_dims,
            )
        };
        status_to_result(status).map_err(OrtError::GetDimensions)?;

        // for j in 0..num_dims {
        //     info!("{} : dim {}={}", i, j, node_dims[j as usize]);
        // }

        unsafe { g_ort().ReleaseTypeInfo.unwrap()(typeinfo_ptr) };

        Ok((
            io_type,
            node_dims
                .into_iter()
                .map(|d| if d == -1 { None } else { Some(d as u32) })
                .collect(),
        ))
    }
}<|MERGE_RESOLUTION|>--- conflicted
+++ resolved
@@ -290,14 +290,9 @@
 
 /// Type storing the session information, built from an [`Environment`](environment/struct.Environment.html)
 #[derive(Debug)]
-<<<<<<< HEAD
-pub struct Session {
-    pub(crate) session_ptr: *mut sys::OrtSession,
-=======
 pub struct Session<'a> {
     env: &'a Environment,
-    session_ptr: *mut sys::OrtSession,
->>>>>>> 3e380f1c
+    pub(crate) session_ptr: *mut sys::OrtSession,
     allocator_ptr: *mut sys::OrtAllocator,
     pub(crate) memory_info: MemoryInfo,
     /// Information about the ONNX's inputs as stored in loaded file
@@ -366,8 +361,7 @@
     }
 }
 
-<<<<<<< HEAD
-impl Session {
+impl<'a> Session<'a> {
     pub fn make_runner<T: Element, D: Dimension, I: IntoIterator<Item = Array<T, D>>>(
         &self,
         input_arrays: I,
@@ -375,9 +369,6 @@
         RunnerBuilder::new(self, input_arrays)
     }
 
-=======
-impl<'a> Session<'a> {
->>>>>>> 3e380f1c
     /// Run the input data through the ONNX graph, performing inference.
     ///
     /// Note that ONNX models can have multiple inputs; a `Vec<_>` is thus
